/*
 *
 *  OBEX Server
 *
 *  Copyright (C) 2007-2008  Nokia Corporation
 *  Copyright (C) 2007-2008  Instituto Nokia de Tecnologia (INdT)
 *  Copyright (C) 2007-2008  Marcel Holtmann <marcel@holtmann.org>
 *
 *
 *  This program is free software; you can redistribute it and/or modify
 *  it under the terms of the GNU General Public License as published by
 *  the Free Software Foundation; either version 2 of the License, or
 *  (at your option) any later version.
 *
 *  This program is distributed in the hope that it will be useful,
 *  but WITHOUT ANY WARRANTY; without even the implied warranty of
 *  MERCHANTABILITY or FITNESS FOR A PARTICULAR PURPOSE.  See the
 *  GNU General Public License for more details.
 *
 *  You should have received a copy of the GNU General Public License
 *  along with this program; if not, write to the Free Software
 *  Foundation, Inc., 51 Franklin St, Fifth Floor, Boston, MA  02110-1301  USA
 *
 */

#ifdef HAVE_CONFIG_H
#include <config.h>
#endif

#include <stdio.h>
#include <errno.h>
#include <stdlib.h>
#include <signal.h>
#include <string.h>
#include <unistd.h>
#include <sys/types.h>
#include <sys/stat.h>
#include <fcntl.h>

#include <glib.h>

#include <openobex/obex.h>
#include <openobex/obex_const.h>

#include "logging.h"
#include "obex.h"
#include "logging.h"

#define TARGET_SIZE	16
static const guint8 FTP_TARGET[TARGET_SIZE] = { 0xF9, 0xEC, 0x7B, 0xC4,
					0x95, 0x3C, 0x11, 0xD2,
					0x98, 0x4E, 0x52, 0x54,
					0x00, 0xDC, 0x9E, 0x09 };

/* Connection ID */
static guint32 cid = 0x0000;

typedef struct {
    guint8	version;
    guint8	flags;
    guint16	mtu;
} __attribute__ ((packed)) obex_connect_hdr_t;

#define FTP_ROOT "/tmp/obexd"

static void cmd_not_implemented(obex_t *obex, obex_object_t *obj)
{
	OBEX_ObjectSetRsp(obj, OBEX_RSP_NOT_IMPLEMENTED,
			OBEX_RSP_NOT_IMPLEMENTED);
}

struct obex_commands opp = {
	.get		= opp_get,
	.put		= opp_put,
	.setpath	= cmd_not_implemented,
};

struct obex_commands ftp = {
	.get		= ftp_get,
	.put		= ftp_put,
	.setpath	= ftp_setpath,
};

static void obex_session_free(struct obex_session *os)
{
	if (os->name)
		g_free(os->name);
	if (os->type)
		g_free(os->type);
	if (os->current_path)
		g_free(os->current_path);
	if (os->buf)
		g_free(os->buf);
	if (os->fd)
		close(os->fd);
	if (os->temp) {
		unlink(os->temp);
		g_free(os->temp);
	}
	g_free(os);
}

static void cmd_connect(struct obex_session *os,
			obex_t *obex, obex_object_t *obj)
{
	obex_connect_hdr_t *nonhdr;
	obex_headerdata_t hd;
<<<<<<< HEAD
	uint8_t *buffer;
	guint hlen, newsize;
=======
	const guint8 *target;
	guint targetsize, hlen, newsize;
>>>>>>> 2242f618
	guint16 mtu;
	guint8 hi;

	/* FIXME: Reject if NonHdrData is invalid? */
	if (OBEX_ObjectGetNonHdrData(obj, (guint8 **) &nonhdr) != sizeof(*nonhdr)) {
		OBEX_ObjectSetRsp(obj, OBEX_RSP_FORBIDDEN, OBEX_RSP_FORBIDDEN);
		debug("Invalid OBEX CONNECT packet");
		return;
	}

	mtu = g_ntohs(nonhdr->mtu);
	debug("Version: 0x%02x. Flags: 0x%02x  OBEX packet length: %d",
			nonhdr->version, nonhdr->flags, mtu);
	/* Leave space for headers */
	newsize = mtu - 200;

	os->mtu = mtu;

	debug("Resizing stream chunks to %d", newsize);
	/* FIXME: Use the new size */

	if (os->target == NULL) {
		/* OPP doesn't contains target */
		OBEX_ObjectSetRsp(obj, OBEX_RSP_CONTINUE, OBEX_RSP_SUCCESS);
		return;
	}

	hi = hlen = 0;
	OBEX_ObjectGetNextHeader(obex, obj, &hi, &hd, &hlen);

	if (hi != OBEX_HDR_TARGET || hlen != TARGET_SIZE
			|| memcmp(os->target, hd.bs, TARGET_SIZE) != 0) {
		OBEX_ObjectSetRsp(obj, OBEX_RSP_FORBIDDEN, OBEX_RSP_FORBIDDEN);
		return;
	}

	/* FIXME: Add non header values */

	/* Append received UUID in WHO header */
	OBEX_ObjectAddHeader(obex, obj,
			OBEX_HDR_WHO, hd, TARGET_SIZE,
			OBEX_FL_FIT_ONE_PACKET);
	hd.bs = NULL;
	hd.bq4 = ++cid;
	OBEX_ObjectAddHeader(obex, obj,
			OBEX_HDR_CONNECTION, hd, 4,
			OBEX_FL_FIT_ONE_PACKET);

	OBEX_ObjectSetRsp (obj, OBEX_RSP_CONTINUE, OBEX_RSP_SUCCESS);

	os->cid = cid;
}

static gboolean chk_cid(obex_t *obex, obex_object_t *obj, guint32 cid)
{
	obex_headerdata_t hd;
	guint hlen;
	guint8 hi;
	gboolean ret = FALSE;

	while (OBEX_ObjectGetNextHeader(obex, obj, &hi, &hd, &hlen)) {
		if (hi == OBEX_HDR_CONNECTION && hlen == 4) {
			ret = (hd.bq4 == cid ? TRUE : FALSE);
			break;
		}
	}

	if (ret == FALSE)
		OBEX_ObjectSetRsp(obj, OBEX_RSP_SERVICE_UNAVAILABLE,
				OBEX_RSP_SERVICE_UNAVAILABLE);
	else
		OBEX_ObjectReParseHeaders(obex, obj);

	return ret;
}

static void cmd_get(struct obex_session *os, obex_t *obex, obex_object_t *obj)
{
	obex_headerdata_t hd;
	guint hlen, len;
	guint8 hi;

	g_return_if_fail(chk_cid(obex, obj, os->cid));

	if (os->type) {
		g_free(os->type);
		os->type = NULL;
	}

	if (os->name) {
		g_free(os->name);
		os->name = NULL;
	}

	if (os->buf) {
		g_free(os->buf);
		os->buf = NULL;
	}

	if (os->temp) {
		g_free(os->temp);
		os->temp = NULL;
	}

	while(OBEX_ObjectGetNextHeader(obex, obj, &hi, &hd, &hlen)) {
		switch (hi) {
		case OBEX_HDR_NAME:
			if (hlen == 0)
				continue;

			len = (hlen / 2) + 1;
			os->name = g_malloc0(len);
			OBEX_UnicodeToChar(os->name, hd.bs, len);
			debug("OBEX_HDR_NAME: %s", os->name);
			break;
		case OBEX_HDR_TYPE:
			if (hlen == 0)
				continue;

			os->type = g_strndup(hd.bs, hlen);
			debug("OBEX_HDR_TYPE: %s", os->type);
			break;
		}
	}

	os->cmds->get(obex, obj);
}

static void cmd_put(struct obex_session *os, obex_t *obex, obex_object_t *obj)
{
	obex_headerdata_t hd;
	guint hlen, len;
	guint8 hi;

	/* g_return_if_fail(chk_cid(obex, obj, os->cid)); */

	if (os->type) {
		g_free(os->type);
		os->type = NULL;
	}

	if (os->name) {
		g_free(os->name);
		os->name = NULL;
	}

	if (os->buf) {
		g_free(os->buf);
		os->buf = NULL;
	}

	while(OBEX_ObjectGetNextHeader(obex, obj, &hi, &hd, &hlen)) {
		switch (hi) {
		case OBEX_HDR_NAME:
			if (hlen == 0)
				continue;

			len = (hlen / 2) + 1;
			os->name = g_malloc0(len);
			OBEX_UnicodeToChar(os->name, hd.bs, len);
			debug("OBEX_HDR_NAME: %s", os->name);
			break;

		case OBEX_HDR_TYPE:
			if (hlen == 0)
				continue;

			os->type = g_strndup(hd.bs, hlen);
			debug("OBEX_HDR_TYPE: %s", os->type);
			break;

		case OBEX_HDR_BODY:
			os->size = -1;
			break;

		case OBEX_HDR_LENGTH:
			os->size = hd.bq4;
			break;
		}
	}

	os->cmds->put(obex, obj);
}

static void cmd_setpath(struct obex_session *os,
			obex_t *obex, obex_object_t *obj)
{
	obex_headerdata_t hd;
	guint32 hlen;
	guint8 hi;

	g_return_if_fail(chk_cid(obex, obj, os->cid));

	if (os->name) {
		g_free(os->name);
		os->name = NULL;
	}

	while (OBEX_ObjectGetNextHeader(obex, obj, &hi, &hd, &hlen)) {
		if (hi == OBEX_HDR_NAME) {
			/*
			 * This is because OBEX_UnicodeToChar() accesses
			 * the string even if its size is zero
			 */
			if (hlen == 0) {
				os->name = g_strdup("");
				break;
			}

			os->name = (char *) g_malloc0(hlen/2 + 1);
			OBEX_UnicodeToChar((uint8_t *)os->name, hd.bs, hlen/2);
			debug("Set path name: %s", os->name);
			break;
		}
	}

	os->cmds->setpath(obex, obj);
}

gint os_setup_by_name(struct obex_session *os, gchar *file)
{
	gint fd;
	struct stat stats;

	fd = open(file, O_RDONLY);
	if (fd < 0)
		goto fail;

	if (fstat(fd, &stats))
		goto fail;

	os->fd = fd;
	os->buf = g_new0(guint8, os->mtu);
	os->start = 0;
	os->size = os->mtu;

	return stats.st_size;

fail:
	if (fd >= 0)
		close(fd);

	return 0;
}

static gint obex_write(struct obex_session *os, obex_t *obex,
			obex_object_t *obj)
{
	obex_headerdata_t hv;
	gint len;

	debug("name: %s type: %s mtu: %d fd: %d",
			os->name, os->type, os->mtu, os->fd);

	if (os->fd < 0)
		return -1;

	len = read(os->fd, os->buf, os->mtu);

	if (len < 0) {
		g_free(os->buf);
		return -errno;
	}

	if (len == 0) {
		OBEX_ObjectAddHeader(obex, obj, OBEX_HDR_BODY, hv, 0,
					OBEX_FL_STREAM_DATAEND);
		g_free(os->buf);
		os->buf = NULL;
		return len;
	}

	hv.bs = os->buf;
	OBEX_ObjectAddHeader(obex, obj, OBEX_HDR_BODY, hv, len,
				OBEX_FL_STREAM_DATA);

	return len;
}

static gint obex_read(struct obex_session *os, obex_t *obex,
		obex_object_t *obj)
{
	gint size;
	gint len = 0;
	guint8 *buffer;

	if (os->fd < 0)
		return -1;

	size = OBEX_ObjectReadStream(obex, obj, &buffer);
	if (size <= 0) {
		close(os->fd);
		return 0;
	}

	while (len < size) {
		gint w;

		w = write(os->fd, buffer + len, size - len);
		if (w < 0 && errno == EINTR)
			continue;

		if (w < 0)
			return -errno;

		len += w;
	}

	return 0;
}

static void prepare_put(obex_t *obex, obex_object_t *obj)
{
	struct obex_session *os;
	gchar *temp_file;

	os = OBEX_GetUserData(obex);

	temp_file = g_build_filename(os->current_path, "tmp_XXXXXX", NULL);

	os->fd = mkstemp(temp_file);
	os->temp = temp_file;

	OBEX_ObjectReadStream(obex, obj, NULL);
}

static void obex_event(obex_t *obex, obex_object_t *obj, gint mode,
					gint evt, gint cmd, gint rsp)
{
	struct obex_session *os;
	obex_debug(evt, cmd, rsp);

	switch (evt) {
	case OBEX_EV_PROGRESS:
		break;
	case OBEX_EV_ABORT:
		OBEX_ObjectSetRsp(obj, OBEX_RSP_SUCCESS, OBEX_RSP_SUCCESS);
		break;
	case OBEX_EV_REQDONE:
		switch (cmd) {
		case OBEX_CMD_DISCONNECT:
			OBEX_TransportDisconnect(obex);
			break;
		case OBEX_CMD_PUT:
		case OBEX_CMD_GET:
			break;
		default:
			break;
		}
		break;
	case OBEX_EV_REQHINT:
		switch (cmd) {
		case OBEX_CMD_PUT:
			prepare_put(obex, obj);
		case OBEX_CMD_GET:
		case OBEX_CMD_CONNECT:
		case OBEX_CMD_DISCONNECT:
			OBEX_ObjectSetRsp(obj, OBEX_RSP_CONTINUE,
					OBEX_RSP_SUCCESS);
			break;
		default:
			OBEX_ObjectSetRsp(obj, OBEX_RSP_NOT_IMPLEMENTED,
					OBEX_RSP_NOT_IMPLEMENTED);
			break;
		}
		break;
	case OBEX_EV_REQCHECK:
		switch (cmd) {
		case OBEX_CMD_PUT:
			break;
		default:
			break;
		}
		break;
	case OBEX_EV_REQ:
		os = OBEX_GetUserData(obex);
		switch (cmd) {
		case OBEX_CMD_DISCONNECT:
			break;
		case OBEX_CMD_CONNECT:
			cmd_connect(os, obex, obj);
			break;
		case OBEX_CMD_SETPATH:
			cmd_setpath(os, obex, obj);
			break;
		case OBEX_CMD_GET:
			cmd_get(os, obex, obj);
			break;
		case OBEX_CMD_PUT:
			cmd_put(os, obex, obj);
			break;
		default:
			debug("Unknown request: 0x%X", cmd);
			OBEX_ObjectSetRsp(obj,
				OBEX_RSP_NOT_IMPLEMENTED, OBEX_RSP_NOT_IMPLEMENTED);
			break;
		}
		break;
	case OBEX_EV_STREAMAVAIL:
		os = OBEX_GetUserData(obex);
		obex_read(os, obex, obj);
		break;
	case OBEX_EV_STREAMEMPTY:
		os = OBEX_GetUserData(obex);
		obex_write(os, obex, obj);
		break;
	case OBEX_EV_LINKERR:
		break;
	case OBEX_EV_PARSEERR:
		break;
	case OBEX_EV_UNEXPECTED:
		break;

	default:
		debug("Unknown evt %d", evt);
		break;
	}
}

static void obex_handle_destroy(gpointer user_data)
{
	struct obex_session *os;
	obex_t *obex = user_data;

	os = OBEX_GetUserData(obex);
	obex_session_free(os);

	OBEX_Cleanup(obex);
}

static gboolean obex_handle_input(GIOChannel *io, GIOCondition cond, gpointer user_data)
{
	obex_t *obex = user_data;

	if (cond & G_IO_NVAL)
		return FALSE;

	if (cond & (G_IO_HUP | G_IO_ERR))
		return FALSE;

	if (OBEX_HandleInput(obex, 1) < 0) {
		error("Handle input error");
		return FALSE;
	}

	return TRUE;
}

gint obex_server_start(gint fd, gint mtu, guint16 svc)
{
	struct obex_session *os;
	GIOChannel *io;
	obex_t *obex;
	gint ret;

	os = g_new0(struct obex_session, 1);
	switch (svc) {
	case OBEX_OPUSH:
		os->target = NULL;
		os->cmds = &opp;
		os->current_path = g_strdup(ROOT_PATH);
		break;
	case OBEX_FTP:
		os->target = FTP_TARGET;
		os->cmds = &ftp;
		os->current_path = g_strdup(ROOT_PATH);
		break;
	default:
		g_free(os);
		debug("Invalid OBEX server");
		return -EINVAL;
	}

	obex = OBEX_Init(OBEX_TRANS_FD, obex_event, 0);
	if (!obex)
		return -EIO;

	OBEX_SetUserData(obex, os);

	ret = FdOBEX_TransportSetup(obex, fd, fd, mtu);
	if (ret < 0) {
		obex_session_free(os);
		OBEX_Cleanup(obex);
		return ret;
	}

	io = g_io_channel_unix_new(fd);
	g_io_add_watch_full(io, G_PRIORITY_DEFAULT,
			G_IO_IN | G_IO_HUP | G_IO_ERR | G_IO_NVAL,
			obex_handle_input, obex, obex_handle_destroy);
	g_io_channel_unref(io);

	return 0;
}

gint obex_server_stop()
{
	return 0;
}<|MERGE_RESOLUTION|>--- conflicted
+++ resolved
@@ -105,23 +105,19 @@
 {
 	obex_connect_hdr_t *nonhdr;
 	obex_headerdata_t hd;
-<<<<<<< HEAD
 	uint8_t *buffer;
 	guint hlen, newsize;
-=======
-	const guint8 *target;
-	guint targetsize, hlen, newsize;
->>>>>>> 2242f618
 	guint16 mtu;
 	guint8 hi;
 
 	/* FIXME: Reject if NonHdrData is invalid? */
-	if (OBEX_ObjectGetNonHdrData(obj, (guint8 **) &nonhdr) != sizeof(*nonhdr)) {
+	if (OBEX_ObjectGetNonHdrData(obj, &buffer) != sizeof(*nonhdr)) {
 		OBEX_ObjectSetRsp(obj, OBEX_RSP_FORBIDDEN, OBEX_RSP_FORBIDDEN);
 		debug("Invalid OBEX CONNECT packet");
 		return;
 	}
 
+	nonhdr = (obex_connect_hdr_t *) buffer;
 	mtu = g_ntohs(nonhdr->mtu);
 	debug("Version: 0x%02x. Flags: 0x%02x  OBEX packet length: %d",
 			nonhdr->version, nonhdr->flags, mtu);
